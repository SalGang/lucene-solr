--- conflicted
+++ resolved
@@ -784,7 +784,6 @@
   }
 
   /**
-<<<<<<< HEAD
    * Returns a SolrRequest to reindex a collection
    */
   public static ReindexCollection reindexCollection(String collection) {
@@ -830,47 +829,11 @@
 
     public ReindexCollection setCollectionParam(String key, Object value) {
       this.collectionParams.put(key, value);
-=======
-   * Return a SolrRequest for low-level detailed status of the collection.
-   */
-  public static ColStatus collectionStatus(String collection) {
-    return new ColStatus(collection);
-  }
-
-  public static class ColStatus extends AsyncCollectionSpecificAdminRequest {
-    protected Boolean withSegments = null;
-    protected Boolean withFieldInfo = null;
-    protected Boolean withCoreInfo = null;
-    protected Boolean withSizeInfo = null;
-
-    private ColStatus(String collection) {
-      super(CollectionAction.COLSTATUS, collection);
-    }
-
-    public ColStatus setWithSegments(boolean withSegments) {
-      this.withSegments = withSegments;
-      return this;
-    }
-
-    public ColStatus setWithFieldInfo(boolean withFieldInfo) {
-      this.withFieldInfo = withFieldInfo;
-      return this;
-    }
-
-    public ColStatus setWithCoreInfo(boolean withCoreInfo) {
-      this.withCoreInfo = withCoreInfo;
-      return this;
-    }
-
-    public ColStatus setWithSizeInfo(boolean withSizeInfo) {
-      this.withSizeInfo = withSizeInfo;
->>>>>>> d8cfeba9
-      return this;
-    }
-
-    @Override
-    public SolrParams getParams() {
-<<<<<<< HEAD
+      return this;
+    }
+
+    @Override
+    public SolrParams getParams() {
       ModifiableSolrParams params = (ModifiableSolrParams) super.getParams();
       params.setNonNull("target", target);
       params.setNonNull(ZkStateReader.CONFIGNAME_PROP, configName);
@@ -878,13 +841,54 @@
       params.setNonNull("keepSource", keepSource);
       params.setNonNull(CommonParams.ROWS, batchSize);
       collectionParams.forEach((k, v) -> params.setNonNull(k, v));
-=======
+      return params;
+    }
+  }
+
+  /**
+   * Return a SolrRequest for low-level detailed status of the collection.
+   */
+  public static ColStatus collectionStatus(String collection) {
+    return new ColStatus(collection);
+  }
+
+  public static class ColStatus extends AsyncCollectionSpecificAdminRequest {
+    protected Boolean withSegments = null;
+    protected Boolean withFieldInfo = null;
+    protected Boolean withCoreInfo = null;
+    protected Boolean withSizeInfo = null;
+
+    private ColStatus(String collection) {
+      super(CollectionAction.COLSTATUS, collection);
+    }
+
+    public ColStatus setWithSegments(boolean withSegments) {
+      this.withSegments = withSegments;
+      return this;
+    }
+
+    public ColStatus setWithFieldInfo(boolean withFieldInfo) {
+      this.withFieldInfo = withFieldInfo;
+      return this;
+    }
+
+    public ColStatus setWithCoreInfo(boolean withCoreInfo) {
+      this.withCoreInfo = withCoreInfo;
+      return this;
+    }
+
+    public ColStatus setWithSizeInfo(boolean withSizeInfo) {
+      this.withSizeInfo = withSizeInfo;
+      return this;
+    }
+
+    @Override
+    public SolrParams getParams() {
       ModifiableSolrParams params = (ModifiableSolrParams)super.getParams();
       params.setNonNull("segments", withSegments.toString());
       params.setNonNull("fieldInfo", withFieldInfo.toString());
       params.setNonNull("coreInfo", withCoreInfo.toString());
       params.setNonNull("sizeInfo", withSizeInfo.toString());
->>>>>>> d8cfeba9
       return params;
     }
   }
