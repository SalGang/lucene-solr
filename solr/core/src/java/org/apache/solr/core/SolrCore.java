--- conflicted
+++ resolved
@@ -236,12 +236,8 @@
   private String metricTag = Integer.toHexString(hashCode());
 
   public boolean searchEnabled = true;
-<<<<<<< HEAD
-  public volatile boolean indexEnabled = true;
-=======
   public boolean indexEnabled = true;
   public volatile boolean readOnly = false;
->>>>>>> 0bc26d07
 
   public Set<String> getMetricNames() {
     return metricNames;
