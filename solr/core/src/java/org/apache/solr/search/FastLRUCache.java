--- conflicted
+++ resolved
@@ -292,11 +292,7 @@
 
   @Override
   public String toString() {
-<<<<<<< HEAD
-    return name() + cacheMap != null ? cacheMap.getValue().toString() : "";
-=======
     return name() + (cacheMap != null ? cacheMap.getValue().toString() : "");
->>>>>>> ea79c668
   }
 
 }
