package org.apache.lucene.index;

/*
 * Licensed to the Apache Software Foundation (ASF) under one or more
 * contributor license agreements.  See the NOTICE file distributed with
 * this work for additional information regarding copyright ownership.
 * The ASF licenses this file to You under the Apache License, Version 2.0
 * (the "License"); you may not use this file except in compliance with
 * the License.  You may obtain a copy of the License at
 *
 *     http://www.apache.org/licenses/LICENSE-2.0
 *
 * Unless required by applicable law or agreed to in writing, software
 * distributed under the License is distributed on an "AS IS" BASIS,
 * WITHOUT WARRANTIES OR CONDITIONS OF ANY KIND, either express or implied.
 * See the License for the specific language governing permissions and
 * limitations under the License.
 */

import java.io.IOException;
import java.util.HashMap;
import java.util.HashSet;
import java.util.Map;
import java.util.Set;

import org.apache.lucene.codecs.StoredFieldsReader;
import org.apache.lucene.codecs.TermVectorsReader;
import org.apache.lucene.search.FieldCache;
import org.apache.lucene.store.Directory;
import org.apache.lucene.store.IOContext;
import org.apache.lucene.util.Bits;

// javadocs

/**
 * IndexReader implementation over a single segment.
 * <p>
 * Instances pointing to the same segment (but with different deletes, etc) may
 * share the same core data.
 * 
 * @lucene.experimental
 */
public final class SegmentReader extends AtomicReader {
  
  private final SegmentInfoPerCommit si;
  private final Bits liveDocs;
  
  // Normally set to si.docCount - si.delDocCount, unless we
  // were created as an NRT reader from IW, in which case IW
  // tells us the docCount:
  private final int numDocs;
  
  final SegmentCoreReaders core;
  final SegmentCoreReaders[] updates;
  
  private final IOContext context;
  private Fields fields;
  private FieldInfos fieldInfos;
  private StoredFieldsReader fieldsReader;
  private TermVectorsReader termVectorsReader;
  private Map<String,FieldGenerationReplacements> replacementsMap;
  
  /**
   * Constructs a new SegmentReader with a new core.
   * 
   * @throws CorruptIndexException
   *           if the index is corrupt
   * @throws IOException
   *           if there is a low-level IO error
   */
  // TODO: why is this public?
  public SegmentReader(SegmentInfoPerCommit si, int termInfosIndexDivisor,
      IOContext context) throws IOException {
    this.si = si;
    this.context = context;
    core = new SegmentCoreReaders(this, si.info, -1, context, termInfosIndexDivisor);
    updates = initUpdates(si, termInfosIndexDivisor, context);
    boolean success = false;
    try {
      if (si.hasDeletions()) {
        // NOTE: the bitvector is stored using the regular directory, not cfs
        liveDocs = si.info.getCodec().liveDocsFormat()
            .readLiveDocs(directory(), si, new IOContext(IOContext.READ, true));
      } else {
        assert si.getDelCount() == 0;
        liveDocs = null;
      }
      numDocs = si.info.getDocCount() - si.getDelCount();
      success = true;
    } finally {
      // With lock-less commits, it's entirely possible (and
      // fine) to hit a FileNotFound exception above. In
      // this case, we want to explicitly close any subset
      // of things that were opened so that we don't have to
      // wait for a GC to do so.
      if (!success) {
        core.decRef();
        if (updates != null) {
          for (int i = 0; i < updates.length; i++) {
            updates[i].decRef();
          }
        }
      }
    }
  }
  
  /**
   * Create new SegmentReader sharing core from a previous SegmentReader and
   * loading new live docs from a new deletes file. Used by openIfChanged.
   */
  SegmentReader(SegmentInfoPerCommit si, SegmentCoreReaders core,
      SegmentCoreReaders[] updates, IOContext context) throws IOException {
    this(si, context, core, updates, si.info.getCodec().liveDocsFormat()
        .readLiveDocs(si.info.dir, si, context), si.info.getDocCount()
        - si.getDelCount());
  }
  
  /**
   * Create new SegmentReader sharing core from a previous SegmentReader and
   * using the provided in-memory liveDocs. Used by IndexWriter to provide a new
   * NRT reader
   */
  SegmentReader(SegmentInfoPerCommit si, IOContext context,
      SegmentCoreReaders core, SegmentCoreReaders[] updates, Bits liveDocs, int numDocs) {
    this.si = si;
    this.context = context;
    this.core = core;
    core.incRef();
    this.updates = updates;
    // TODO : handle NRT updates, add field liveUpdates
    
    assert liveDocs != null;
    this.liveDocs = liveDocs;
    
    this.numDocs = numDocs;
  }
  
  private SegmentCoreReaders[] initUpdates(SegmentInfoPerCommit si, int termInfosIndexDivisor,
      IOContext context) throws IOException {
    if (si.hasUpdates()) {
      SegmentCoreReaders[] newUpdates = new SegmentCoreReaders[(int) si
          .getUpdateGen()];
      for (int i = 0; i < newUpdates.length; i++) {
        newUpdates[i] = new SegmentCoreReaders(this, si.info, i + 1, context,
            termInfosIndexDivisor);
      }
      return newUpdates;
    }
    return null;
  }
  
  @Override
  public Bits getLiveDocs() {
    ensureOpen();
    return liveDocs;
  }
  
  @Override
  protected void doClose() throws IOException {
    // System.out.println("SR.close seg=" + si);
    core.decRef();
    if (updates != null) {
      for (int i = 0; i < updates.length; i++) {
        updates[i].decRef();
      }
    }
  }
  
  @Override
<<<<<<< HEAD
  public boolean hasDeletions() {
    // Don't call ensureOpen() here (it could affect performance)
    return liveDocs != null;
  }
  
  @Override
=======
>>>>>>> 0b146a84
  public FieldInfos getFieldInfos() {
    ensureOpen();
    if (updates == null) {
      return core.fieldInfos;
    }
    
    // need to create FieldInfos combining core and updates infos
    final FieldInfos.Builder builder = new FieldInfos.Builder();
    builder.add(core.fieldInfos);
    for (final SegmentCoreReaders update : updates) {
      builder.add(update.fieldInfos);
    }
    fieldInfos = builder.finish();
    return fieldInfos;
  }
  
  /**
   * Expert: retrieve thread-private {@link StoredFieldsReader}
   * 
   * @lucene.internal
   */
  public StoredFieldsReader getFieldsReader() throws IOException {
    ensureOpen();
    if (updates == null) {
      return core.fieldsReaderLocal.get();
    }
    
    synchronized (updates) {
      if (fieldsReader == null) {
        // generate readers array
        StoredFieldsReader[] allReaders = new StoredFieldsReader[updates.length + 1];
        allReaders[0] = core.fieldsReaderLocal.get();
        for (int i = 0; i < updates.length; i++) {
          allReaders[i + 1] = updates[i].fieldsReaderLocal.get();
        }
        
        // generate replacements map
        if (replacementsMap == null) {
          generateReplacementsMap();
        }
        
        fieldsReader = new StackedStoredFieldsReader(allReaders,
            replacementsMap);
      }
    }
    
    return fieldsReader;
  }
  
  private synchronized void generateReplacementsMap() throws IOException {
    if (replacementsMap == null) {
      Set<String> visitedFields = new HashSet<String>();
      replacementsMap = new HashMap<String,FieldGenerationReplacements>();
      for (String field : core.fields) {
        addReplacements(field);
        visitedFields.add(field);
      }
      for (int i = 0; i < updates.length; i++) {
        for (String field : updates[i].fields) {
          if (!visitedFields.contains(field)) {
            addReplacements(field);
            visitedFields.add(field);
          }
        }
      }
    }
  }
  
  private void addReplacements(String field) throws IOException {
    final FieldGenerationReplacements replacements = si.info.getCodec()
        .generationReplacementsFormat()
        .readGenerationReplacements(field, si, context);
    if (replacements != null) {
      replacementsMap.put(field, replacements);
    }
  }
  
  @Override
  public void document(int docID, StoredFieldVisitor visitor)
      throws IOException {
    checkBounds(docID);
    getFieldsReader().visitDocument(docID, visitor, null);
  }
  
  @Override
  public Fields fields() throws IOException {
    ensureOpen();
    if (fields == null) {
      if (updates == null || updates.length == 0) {
        return core.fields;
      }
      
      // generate fields array
      Fields[] fieldsArray = new Fields[updates.length + 1];
      fieldsArray[0] = core.fields;
      for (int i = 0; i < updates.length; i++) {
        fieldsArray[i + 1] = updates[i].fields;
      }
      
      // generate replacements map
      if (replacementsMap == null) {
        generateReplacementsMap();
      }
      
      fields = new StackedFields(fieldsArray, replacementsMap, -1);
    }
    return fields;
  }
  
  @Override
  public int numDocs() {
    // Don't call ensureOpen() here (it could affect performance)
    return numDocs;
  }
  
  @Override
  public int maxDoc() {
    // Don't call ensureOpen() here (it could affect performance)
    return si.info.getDocCount();
  }
  
  /**
   * Expert: retrieve thread-private {@link TermVectorsReader}
   * 
   * @lucene.internal
   */
  public TermVectorsReader getTermVectorsReader() throws IOException {
    ensureOpen();
    if (updates == null) {
      return core.termVectorsLocal.get();
    }
    if (termVectorsReader == null) {
      setStackedTermVectorsReader();
    }
    
    return termVectorsReader;
  }
  
  private synchronized void setStackedTermVectorsReader() throws IOException {
    if (termVectorsReader == null) {
      // generate readers array
      TermVectorsReader[] tvReaders = new TermVectorsReader[updates.length + 1];
      tvReaders[0] = core.termVectorsLocal.get();
      for (int i = 0; i < updates.length; i++) {
        tvReaders[i + 1] = updates[i].termVectorsLocal.get();
      }
      
      // generate replacements map
      if (replacementsMap == null) {
        generateReplacementsMap();
      }
      
      termVectorsReader = new StackedTermVectorsReader(tvReaders,
          replacementsMap, -1);
    }
  }
  
  private void checkBounds(int docID) {
    if (docID < 0 || docID >= maxDoc()) {
      throw new IndexOutOfBoundsException("docID must be >= 0 and < maxDoc="
          + maxDoc() + " (got docID=" + docID + ")");
    }
  }
  
  @Override
  public Fields getTermVectors(int docID) throws IOException {
    ensureOpen();
    if (updates == null) {
      // no updates, delegate to core
      checkBounds(docID);
      final TermVectorsReader coreReader = core.termVectorsLocal.get();
      if (coreReader == null) {
        return null;
      }
      return coreReader.get(docID);
    }
    // generate fields array, only fields of the given docID
    Fields[] fields = new Fields[updates.length + 1];
    final TermVectorsReader coreReader = core.termVectorsLocal.get();
    if (coreReader != null) {
      checkBounds(docID);
      fields[0] = coreReader.get(docID);
    }
    for (int i = 0; i < updates.length; i++) {
      final TermVectorsReader updateReader = updates[i].termVectorsLocal.get();
      if (updateReader != null) {
        checkBounds(docID);
        fields[i + 1] = updateReader.get(docID);
      }
    }
    
    // generate replacements map
    if (replacementsMap == null) {
      generateReplacementsMap();
    }
    
    return new StackedFields(fields, replacementsMap, docID);
  }
  
  @Override
  public String toString() {
    // SegmentInfo.toString takes dir and number of
    // *pending* deletions; so we reverse compute that here:
    return si.toString(si.info.dir,
        si.info.getDocCount() - numDocs - si.getDelCount());
  }
  
  /**
   * Return the name of the segment this reader is reading.
   */
  public String getSegmentName() {
    return si.info.name;
  }
  
  /**
   * Return the SegmentInfoPerCommit of the segment this reader is reading.
   */
  public SegmentInfoPerCommit getSegmentInfo() {
    return si;
  }
  
  /** Returns the directory this index resides in. */
  public Directory directory() {
    // Don't ensureOpen here -- in certain cases, when a
    // cloned/reopened reader needs to commit, it may call
    // this method on the closed original reader
    return si.info.dir;
  }
  
  // This is necessary so that cloned SegmentReaders (which
  // share the underlying postings data) will map to the
  // same entry in the FieldCache. See LUCENE-1579.
  @Override
  public Object getCoreCacheKey() {
    return core;
  }
  
  @Override
  public Object getCombinedCoreAndDeletesKey() {
    return this;
  }
  
  /**
   * Returns term infos index divisor originally passed to
   * {@link #SegmentReader(SegmentInfoPerCommit, int, IOContext)}.
   */
  public int getTermInfosIndexDivisor() {
    return core.termsIndexDivisor;
  }

  @Override
  public NumericDocValues getNumericDocValues(String field) throws IOException {
    return core.getNumericDocValues(field);
  }

  @Override
  public BinaryDocValues getBinaryDocValues(String field) throws IOException {
    ensureOpen();
    return core.getBinaryDocValues(field);
  }
  
  @Override
  public SortedDocValues getSortedDocValues(String field) throws IOException {
    ensureOpen();
    return core.getSortedDocValues(field);
  }

  @Override
  public SortedSetDocValues getSortedSetDocValues(String field) throws IOException {
    ensureOpen();
    return core.getSortedSetDocValues(field);
  }

  @Override
  public NumericDocValues getNormValues(String field) throws IOException {
    ensureOpen();
    NumericDocValues normValues = core.getNormValues(field);
    if (updates != null) {
      for (final SegmentCoreReaders updateReader : updates) {
        NumericDocValues updateNormValues = updateReader.getNormValues(field);
        if (updateNormValues != null) {
          normValues = updateNormValues;
        }
      }
    }
    return normValues;
  }

  /**
   * Called when the shared core for this SegmentReader is closed.
   * <p>
   * This listener is called only once all SegmentReaders sharing the same core
   * are closed. At this point it is safe for apps to evict this reader from any
   * caches keyed on {@link #getCoreCacheKey}. This is the same interface that
   * {@link FieldCache} uses, internally, to evict entries.
   * </p>
   * 
   * @lucene.experimental
   */
  public static interface CoreClosedListener {
    /**
     * Invoked when the shared core of the provided {@link SegmentReader} has
     * closed.
     */
    public void onClose(SegmentReader owner);
  }
  
  /** Expert: adds a CoreClosedListener to this reader's shared core */
  public void addCoreClosedListener(CoreClosedListener listener) {
    ensureOpen();
    core.addCoreClosedListener(listener);
  }
  
  /** Expert: removes a CoreClosedListener from this reader's shared core */
  public void removeCoreClosedListener(CoreClosedListener listener) {
    ensureOpen();
    core.removeCoreClosedListener(listener);
  }
}<|MERGE_RESOLUTION|>--- conflicted
+++ resolved
@@ -167,15 +167,6 @@
   }
   
   @Override
-<<<<<<< HEAD
-  public boolean hasDeletions() {
-    // Don't call ensureOpen() here (it could affect performance)
-    return liveDocs != null;
-  }
-  
-  @Override
-=======
->>>>>>> 0b146a84
   public FieldInfos getFieldInfos() {
     ensureOpen();
     if (updates == null) {
