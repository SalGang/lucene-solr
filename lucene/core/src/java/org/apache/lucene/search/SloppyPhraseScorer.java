--- conflicted
+++ resolved
@@ -30,26 +30,22 @@
 
 import org.apache.lucene.index.DocsAndPositionsEnum;
 import org.apache.lucene.index.Term;
-import org.apache.lucene.search.intervals.ConjunctionIntervalIterator;
 import org.apache.lucene.search.intervals.Interval;
+import org.apache.lucene.search.intervals.IntervalCollector;
 import org.apache.lucene.search.intervals.IntervalIterator;
 import org.apache.lucene.search.intervals.SloppyIntervalIterator;
 import org.apache.lucene.search.intervals.TermIntervalIterator;
 import org.apache.lucene.search.similarities.Similarity;
 import org.apache.lucene.util.OpenBitSet;
 
-<<<<<<< HEAD
-final class SloppyPhraseScorer extends PhraseScorer {
-//  private MaxLengthPositionIntervalIterator iter;
-=======
 final class SloppyPhraseScorer extends Scorer {
   private PhrasePositions min, max;
 
   private float sloppyFreq; //phrase frequency in current doc as computed by phraseFreq().
 
   private final Similarity.SloppySimScorer docScorer;
-  
->>>>>>> f40f9dd1
+  private final PhraseQuery.PostingsAndFreq[] postings;
+  
   private final int slop;
   private final int numPostings;
   private final PhraseQueue pq; // for advancing min position
@@ -65,17 +61,10 @@
   private int numMatches;
   
   SloppyPhraseScorer(Weight weight, PhraseQuery.PostingsAndFreq[] postings,
-<<<<<<< HEAD
-      int slop, Similarity.SloppySimScorer docScorer) throws IOException {
-    super(weight, postings, docScorer);
-    this.slop = slop;
-    this.numPostings = postings==null ? 0 : postings.length;
-    pq = new PhraseQueue(postings.length);
-//    iter = (MaxLengthPositionIntervalIterator) positions(false, false, false);
-=======
       int slop, Similarity.SloppySimScorer docScorer) {
     super(weight);
     this.docScorer = docScorer;
+    this.postings = postings;
     this.slop = slop;
     this.numPostings = postings==null ? 0 : postings.length;
     pq = new PhraseQueue(postings.length);
@@ -96,17 +85,7 @@
       }
       max.next = min; // make it cyclic for easier manipulation
     }
->>>>>>> f40f9dd1
-  }
-  
-//  String current() {
-//    StringBuilder b = new StringBuilder();
-//    int i = 0;
-//    for (PhrasePositions phrasePositions : postings) {
-//      b.append(i++).append(phrasePositions).append("\n");
-//    }
-//    return b.toString();
-//  }
+  }
 
   /**
    * Score a candidate doc for all slop-valid position-combinations (matches) 
@@ -126,49 +105,21 @@
    * would get same score as "g f"~2, although "c b"~2 could be matched twice.
    * We may want to fix this in the future (currently not, for performance reasons).
    */
-<<<<<<< HEAD
-  @Override
-  protected float phraseFreq() throws IOException {
-//    float freq = 0.0f;
-//
-//    if (1 ==1) {
-//    if (iter.docID() != this.docID()) {
-//      iter.advanceTo(this.docID());
-//    }
-//    while(iter.next() != null) {
-//      freq += docScorer.computeSlopFactor(iter.matchLength()); // score match
-//    }
-//    
-//    return freq;
-//    }
-//    freq = 0.0f;
-
-=======
   private float phraseFreq() throws IOException {
->>>>>>> f40f9dd1
     if (!initPhrasePositions()) {
       return 0.0f;
     }
-   
     float freq = 0.0f;
     numMatches = 0;
     PhrasePositions pp = pq.pop();
     int matchLength = end - pp.position;
     int next = pq.top().position; 
-    
-//    int _lPos = pp.position;
-//    int _lend = end;
-//    String _s = current();
-//    Term[] _lTerms = pp.terms;
     while (advancePP(pp)) {
       if (hasRpts && !advanceRpts(pp)) {
         break; // pps exhausted
       }
       if (pp.position > next) { // done minimizing current match-length 
         if (matchLength <= slop) {
-//          System.out.println("match: " + _lPos + " " + _lend + " " + Arrays.toString(_lTerms)  + " " + matchLength);
-//          System.out.println(_s);
-//          System.out.println( docScorer.computeSlopFactor(matchLength));
           freq += docScorer.computeSlopFactor(matchLength); // score match
           numMatches++;
         }      
@@ -176,36 +127,17 @@
         pp = pq.pop();
         next = pq.top().position;
         matchLength = end - pp.position;
-//        _lPos = pp.position;
-//        _lend = end;
-//        _lTerms = pp.terms;
-//        _s = current();
       } else {
         int matchLength2 = end - pp.position;
-        
         if (matchLength2 < matchLength) {
-//          _lPos = pp.position;
-//          _lend = end;
-//          _lTerms = pp.terms;
-//          _s = current();
           matchLength = matchLength2;
         }
       }
     }
     if (matchLength <= slop) {
-//      System.out.println("match: " + _lPos + " " + _lend + " " + Arrays.toString(_lTerms) + " " + matchLength);
-//      System.out.println(_s);
-//      System.out.println( docScorer.computeSlopFactor(matchLength));
-
       freq += docScorer.computeSlopFactor(matchLength); // score match
-<<<<<<< HEAD
-
-=======
       numMatches++;
->>>>>>> f40f9dd1
     }    
-//    System.out.println("res: " + freq + " doc: " + this.docID());
-    
     return freq;
   }
 
@@ -590,66 +522,35 @@
   }
 
   @Override
-<<<<<<< HEAD
-  public IntervalIterator intervals(boolean collectIntervals) throws IOException {
-    Map<Term, IterAndOffsets> map = new HashMap<Term, IterAndOffsets>();
-    List<DocsAndPositionsEnum> enums = new ArrayList<DocsAndPositionsEnum>();
-
-    for (int i = 0; i < postings.length; i++) {
-      if (postings[i].terms.length > 1) {
-        throw new UnsupportedOperationException("IntervalIterators for MulitPhraseQuery is not supported");
-      }
-      Term term = postings[i].terms[0];
-      IterAndOffsets iterAndOffset;
-      if (!map.containsKey(term)) {
-        DocsAndPositionsEnum docsAndPosEnum = postings[i].factory
-            .docsAndPositionsEnum();
-        enums.add(docsAndPosEnum);
-        iterAndOffset = new IterAndOffsets(new TermIntervalIterator(this, docsAndPosEnum, false,
-            collectIntervals));
-        map.put(term, iterAndOffset);
-      } else {
-        iterAndOffset = map.get(term);
-      }
-      iterAndOffset.offsets.add(postings[i].position);
-    }
-    Collection<IterAndOffsets> values = map.values();
-    IntervalIterator[] iters = new IntervalIterator[values.size()];
-    int i = 0;
-    for (IterAndOffsets iterAndOffsets : values) {
-      iters[i++] = SloppyIntervalIterator.create(this, collectIntervals, iterAndOffsets.iter, iterAndOffsets.toIntArray());
-    }
-    return new AdvancingIntervalIterator(this, collectIntervals, enums.toArray(new DocsAndPositionsEnum[enums.size()]), new SloppyIntervalIterator(this, slop, collectIntervals, iters));
-=======
   public int freq() {
     return numMatches;
   }
   
   float sloppyFreq() {
     return sloppyFreq;
->>>>>>> f40f9dd1
-  }
-  
-  private final static class IterAndOffsets {
-    final List<Integer> offsets = new ArrayList<Integer>();
-    final IntervalIterator iter;
-    
-    IterAndOffsets(IntervalIterator iter) {
-      this.iter = iter;
-    }
-    
-    int[] toIntArray() {
-      int[] array = new int[offsets.size()];
-      for (int i = 0; i < array.length; i++) {
-        array[i] = offsets.get(i).intValue();
-      }
-      return array;
-    }
-  }
-  
-<<<<<<< HEAD
-
-=======
+  }
+  
+//  private void printQueue(PrintStream ps, PhrasePositions ext, String title) {
+//    //if (min.doc != ?) return;
+//    ps.println();
+//    ps.println("---- "+title);
+//    ps.println("EXT: "+ext);
+//    PhrasePositions[] t = new PhrasePositions[pq.size()];
+//    if (pq.size()>0) {
+//      t[0] = pq.pop();
+//      ps.println("  " + 0 + "  " + t[0]);
+//      for (int i=1; i<t.length; i++) {
+//        t[i] = pq.pop();
+//        assert t[i-1].position <= t[i].position;
+//        ps.println("  " + i + "  " + t[i]);
+//      }
+//      // add them back
+//      for (int i=t.length-1; i>=0; i--) {
+//        pq.add(t[i]);
+//      }
+//    }
+//  }
+  
   private boolean advanceMin(int target) throws IOException {
     if (!min.skipTo(target)) { 
       max.doc = NO_MORE_DOCS; // for further calls to docID() 
@@ -700,5 +601,96 @@
   
   @Override
   public String toString() { return "scorer(" + weight + ")"; }
->>>>>>> f40f9dd1
+
+  @Override
+  public IntervalIterator intervals(boolean collectIntervals) throws IOException {
+    Map<Term, IterAndOffsets> map = new HashMap<Term, IterAndOffsets>();
+    List<DocsAndPositionsEnum> enums = new ArrayList<DocsAndPositionsEnum>();
+
+    for (int i = 0; i < postings.length; i++) {
+      if (postings[i].terms.length > 1) {
+        throw new UnsupportedOperationException("IntervalIterators for MulitPhraseQuery is not supported");
+      }
+      Term term = postings[i].terms[0];
+      IterAndOffsets iterAndOffset;
+      if (!map.containsKey(term)) {
+        DocsAndPositionsEnum docsAndPosEnum = postings[i].factory
+            .docsAndPositionsEnum();
+        enums.add(docsAndPosEnum);
+        iterAndOffset = new IterAndOffsets(new TermIntervalIterator(this, docsAndPosEnum, false,
+            collectIntervals));
+        map.put(term, iterAndOffset);
+      } else {
+        iterAndOffset = map.get(term);
+      }
+      iterAndOffset.offsets.add(postings[i].position);
+    }
+    Collection<IterAndOffsets> values = map.values();
+    IntervalIterator[] iters = new IntervalIterator[values.size()];
+    int i = 0;
+    for (IterAndOffsets iterAndOffsets : values) {
+      iters[i++] = SloppyIntervalIterator.create(this, collectIntervals, iterAndOffsets.iter, iterAndOffsets.toIntArray());
+    }
+    return new AdvancingIntervalIterator(this, collectIntervals, enums.toArray(new DocsAndPositionsEnum[enums.size()]), new SloppyIntervalIterator(this, slop, collectIntervals, iters));
+  }
+
+  private final static class IterAndOffsets {
+    final List<Integer> offsets = new ArrayList<Integer>();
+    final IntervalIterator iter;
+
+    IterAndOffsets(IntervalIterator iter) {
+      this.iter = iter;
+    }
+
+    int[] toIntArray() {
+      int[] array = new int[offsets.size()];
+      for (int i = 0; i < array.length; i++) {
+        array[i] = offsets.get(i).intValue();
+      }
+      return array;
+    }
+  }
+
+  final static class AdvancingIntervalIterator extends IntervalIterator {
+
+    public AdvancingIntervalIterator(Scorer scorer, boolean collectIntervals, final DocsAndPositionsEnum[] enums, final IntervalIterator delegate) {
+      super(scorer, collectIntervals);
+      this.enums = enums;
+      this.delegate = delegate;
+    }
+
+    private final DocsAndPositionsEnum[] enums;
+    private final IntervalIterator delegate;
+    @Override
+    public int scorerAdvanced(int docId) throws IOException {
+      assert docId == docID();
+      for (DocsAndPositionsEnum oneEnum : enums) {
+        int advance = oneEnum.advance(docId);
+        assert advance == docId;
+      }
+      delegate.scorerAdvanced(docId);
+      return docId;
+    }
+
+    @Override
+    public Interval next() throws IOException {
+      return delegate.next();
+    }
+
+    @Override
+    public void collect(IntervalCollector collector) {
+      delegate.collect(collector);
+    }
+
+    @Override
+    public IntervalIterator[] subs(boolean inOrder) {
+      return delegate.subs(inOrder);
+    }
+
+    @Override
+    public int matchDistance() {
+      return delegate.matchDistance();
+    }
+
+  }
 }